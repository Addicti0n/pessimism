--- conflicted
+++ resolved
@@ -369,13 +369,12 @@
 	}, nil).AnyTimes()
 
 	// Finalize the withdrawal
-<<<<<<< HEAD
 	finalizeReceipt := op_e2e.FinalizeWithdrawal(t, *ts.Cfg, ts.L1Client, ts.Cfg.Secrets.Alice, proveReceipt, params)
 
 	// Wait for Pessimism to process the finalized withdrawal and send a notification to the mocked Slack server.
 	require.NoError(t, wait.For(context.Background(), 500*time.Millisecond, func() (bool, error) {
-		pUUID := ids[0].PUUID
-		height, err := ts.Subsystems.PipelineHeight(pUUID)
+		id := ids[0].PathID
+		height, err := ts.Subsystems.PathHeight(id)
 		if err != nil {
 			return false, err
 		}
@@ -390,26 +389,6 @@
 
 	// Ensure that specific invariant messages are included in the alert
 	assert.Contains(t, alerts[0].Text, alertMsg, registry.TooSimilarToMax)
-=======
-	// finalizeReceipt := op_e2e.FinalizeWithdrawal(t, *ts.Cfg, ts.L1Client, ts.Cfg.Secrets.Alice, proveReceipt, proveParams)
-
-	// // Wait for Pessimism to process the finalized withdrawal and send a notification to the mocked Slack server.
-	// require.NoError(t, wait.For(context.Background(), 500*time.Millisecond, func() (bool, error) {
-	// 	id := ids[0].PathID
-	// 	height, err := ts.Subsystems.PathHeight(id)
-	// 	if err != nil {
-	// 		return false, err
-	// 	}
-
-	// 	return height.Uint64() > finalizeReceipt.BlockNumber.Uint64(), nil
-	// }))
-
-	// alerts = ts.TestSlackSvr.SlackAlerts()
-	// require.Equal(t, 3, len(alerts), "expected 3 alerts")
-	// assert.Contains(t, alerts[0].Text, "unsafe_withdrawal", "expected alert to be for unsafe_withdrawal")
-	// assert.Contains(t, alerts[0].Text, fakeAddr.String(), "expected alert to be for dummy L2ToL1MessagePasser")
-	// assert.Contains(t, alerts[0].Text, alertMsg, "expected alert to have alert message")
->>>>>>> d1ec230f
 }
 
 // TestWithdrawalSafetyNoInvariants ... Verify that no alerts are produced in the event
@@ -495,8 +474,8 @@
 
 	// Wait for Pessimism to process the finalized withdrawal and send a notification to the mocked Slack server.
 	require.NoError(t, wait.For(context.Background(), 500*time.Millisecond, func() (bool, error) {
-		pUUID := ids[0].PUUID
-		height, err := ts.Subsystems.PipelineHeight(pUUID)
+		id := ids[0].PathID
+		height, err := ts.Subsystems.PathHeight(id)
 		if err != nil {
 			return false, err
 		}
