--- conflicted
+++ resolved
@@ -36,40 +36,6 @@
 	if err != nil {
 		logger.Fatal("Error creating L1 client", zap.Error(err))
 	}
-<<<<<<< HEAD
-	return server, cleanup, nil
-}
-
-/*
-	Subsystem initialization functions
-*/
-
-// initializeAlerting ... Performs dependency injection to build alerting struct
-func initializeAlerting(ctx context.Context, cfg *config.Config) alert.Manager {
-	sc := client.NewSlackClient(cfg.SlackURL)
-	return alert.NewSlackManager(ctx, sc)
-}
-
-// initalizeETL ... Performs dependency injection to build etl struct
-func initalizeETL(ctx context.Context, transit chan core.InvariantInput) pipeline.Manager {
-	compRegistry := registry.NewRegistry()
-	analyzer := pipeline.NewAnalyzer(compRegistry)
-	store := pipeline.NewEtlStore()
-	dag := pipeline.NewComponentGraph()
-
-	return pipeline.NewManager(ctx, analyzer, compRegistry, store, dag, transit)
-}
-
-// initializeEngine ... Performs dependency injection to build engine struct
-func initializeEngine(ctx context.Context, transit chan core.Alert) engine.Manager {
-	store := engine.NewSessionStore()
-	am := engine.NewAddressingMap()
-	re := engine.NewHardCodedEngine()
-
-	return engine.NewManager(ctx, re, am, store, transit)
-}
-=======
->>>>>>> 635811e2
 
 	ss := state.NewMemState()
 
