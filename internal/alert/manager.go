--- conflicted
+++ resolved
@@ -55,28 +55,9 @@
 	return am
 }
 
-<<<<<<< HEAD
-func NewLogManager(ctx context.Context) Manager {
-	ctx, cancel := context.WithCancel(ctx)
 
-	am := &alertManager{
-		ctx:    ctx,
-		cancel: cancel,
-
-		sc:           client.NewSlackClient(""), // will change when deps are constructed at higher level
-		interpolator: NewInterpolator(),
-		store:        NewStore(),
-		alertTransit: make(chan core.Alert),
-	}
-	return am
-}
-
-// AddInvariantSession ... Adds an invariant session to the alert manager store
-func (am *alertManager) AddInvariantSession(sUUID core.SUUID, alertDestination core.AlertDestination) error {
-=======
 // AddSession ... Adds an invariant session to the alert manager store
 func (am *alertManager) AddSession(sUUID core.SUUID, alertDestination core.AlertDestination) error {
->>>>>>> 961cde01
 	return am.store.AddAlertDestination(sUUID, alertDestination)
 }
 
